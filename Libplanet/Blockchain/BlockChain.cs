--- conflicted
+++ resolved
@@ -1750,8 +1750,6 @@
         }
 #pragma warning restore MEN003
 
-<<<<<<< HEAD
-=======
         internal ImmutableArray<Transaction<T>> ListStagedTransactions()
         {
             Transaction<T>[] txs = Store
@@ -1773,21 +1771,6 @@
             }).ToImmutableArray();
         }
 
-        internal IImmutableSet<TxId> GetStagedTransactionIds()
-        {
-            _rwlock.EnterReadLock();
-
-            try
-            {
-                return Store.IterateStagedTransactionIds().ToImmutableHashSet();
-            }
-            finally
-            {
-                _rwlock.ExitReadLock();
-            }
-        }
-
->>>>>>> dab58746
         internal void SetStates(
             Block<T> block,
             IReadOnlyList<ActionEvaluation> actionEvaluations,
